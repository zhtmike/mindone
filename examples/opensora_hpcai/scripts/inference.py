import argparse
import datetime
import glob
import logging
import os
import sys
import time

import numpy as np
import yaml

import mindspore as ms
from mindspore import Tensor, nn
from mindspore.communication.management import GlobalComm, get_group_size, get_rank, init

__dir__ = os.path.dirname(os.path.abspath(__file__))
mindone_lib_path = os.path.abspath(os.path.join(__dir__, "../../../"))
sys.path.insert(0, mindone_lib_path)
sys.path.insert(0, os.path.abspath(os.path.join(__dir__, "..")))

from opensora.acceleration.parallel_states import set_sequence_parallel_group
from opensora.datasets.aspect import ASPECT_RATIO_MAP, ASPECT_RATIOS, get_image_size, get_num_frames
from opensora.models.stdit import STDiT2_XL_2, STDiT3_XL_2, STDiT_XL_2, STDiTLlama3Wrapper
from opensora.models.text_encoder.t5 import get_text_encoder_and_tokenizer
from opensora.models.vae.vae import SD_CONFIG, OpenSoraVAE_V1_2, VideoAutoencoderKL
from opensora.pipelines import InferPipeline, InferPipelineFiTLike
from opensora.utils.amp import auto_mixed_precision
from opensora.utils.cond_data import get_references, read_captions_from_csv, read_captions_from_txt
from opensora.utils.model_utils import WHITELIST_OPS, _check_cfgs_in_parser, str2bool
from opensora.utils.util import IMG_FPS, apply_mask_strategy, process_mask_strategies, process_prompts

from mindone.data.data_split import distribute_samples
from mindone.utils.logger import set_logger
from mindone.utils.misc import to_abspath
from mindone.utils.seed import set_random_seed
from mindone.visualize.videos import save_videos

logger = logging.getLogger(__name__)


def to_numpy(x: Tensor) -> np.ndarray:
    if x.dtype == ms.bfloat16:
        x = x.astype(ms.float32)
    return x.asnumpy()


def init_env(
    mode: int = ms.GRAPH_MODE,
    seed: int = 42,
    distributed: bool = False,
    max_device_memory: str = None,
    device_target: str = "Ascend",
    jit_level: str = "O0",
    enable_sequence_parallelism: bool = False,
    debug: bool = False,
):
    """
    Initialize MindSpore environment.

    Args:
        mode: MindSpore execution mode. Default is 0 (ms.GRAPH_MODE).
        seed: The seed value for reproducibility. Default is 42.
        distributed: Whether to enable distributed training. Default is False.
    Returns:
        A tuple containing the device ID, rank ID and number of devices.
    """
    set_random_seed(seed)
    if max_device_memory is not None:
        ms.set_context(max_device_memory=max_device_memory)

    if debug and mode == ms.GRAPH_MODE:  # force PyNative mode when debugging
        logger.warning("Debug mode is on, switching execution mode to PyNative.")
        mode = ms.PYNATIVE_MODE

    if distributed:
        ms.set_context(
            mode=mode,
            device_target=device_target,
        )
        init()
        device_num = get_group_size()
        rank_id = get_rank()
        logger.debug(f"rank_id: {rank_id}, device_num: {device_num}")
        ms.reset_auto_parallel_context()

        ms.set_auto_parallel_context(
            parallel_mode=ms.ParallelMode.DATA_PARALLEL,
            gradients_mean=True,
            device_num=device_num,
        )

        if enable_sequence_parallelism:
            set_sequence_parallel_group(GlobalComm.WORLD_COMM_GROUP)
            ms.set_auto_parallel_context(enable_alltoall=True)
    else:
        device_num = 1
        rank_id = 0
        ms.set_context(
            mode=mode,
            device_target=device_target,
            pynative_synchronize=debug,
        )

        if enable_sequence_parallelism:
            raise ValueError("`use_parallel` must be `True` when using sequence parallelism.")

    try:
        if jit_level in ["O0", "O1", "O2"]:
            ms.set_context(jit_config={"jit_level": jit_level})
        else:
            logger.warning(
                f"Unsupport jit_level: {jit_level}. The framework automatically selects the execution method"
            )
    except Exception:
        logger.warning(
            "The current jit_level is not suitable because current MindSpore version or mode does not match,"
            "please ensure the MindSpore version >= ms2.3_0615, and use GRAPH_MODE."
        )

    return rank_id, device_num


def main(args):
    if args.append_timestr:
        time_str = datetime.datetime.now().strftime("%Y-%m-%dT%H-%M-%S")
        save_dir = f"{args.output_path}/{time_str}"
    else:
        save_dir = f"{args.output_path}"
    os.makedirs(save_dir, exist_ok=True)
    set_logger(name="", output_dir=save_dir)

    latent_dir = os.path.join(save_dir, "denoised_latents")
    if args.save_latent:
        os.makedirs(latent_dir, exist_ok=True)

    # 1. init env
    rank_id, device_num = init_env(
        args.mode,
        args.seed,
        args.use_parallel,
        device_target=args.device_target,
        max_device_memory=args.max_device_memory,
        jit_level=args.jit_level,
        debug=args.debug,
        enable_sequence_parallelism=args.enable_sequence_parallelism,
    )

    # 1.1 get captions from cfg or prompt_path
    if args.prompt_path is not None:
        if args.prompt_path.endswith(".csv"):
            captions = read_captions_from_csv(args.prompt_path)
        else:  # treat any other file as a plain text
            captions = read_captions_from_txt(args.prompt_path)
    else:
        captions = args.captions

    align, latent_condition_frame_length = 0, args.condition_frame_length  # frames alignment for video looping
    if args.model_version == "v1" and args.loop > 1:
        args.loop = 1
        logger.warning("OpenSora v1 doesn't support iterative video generation. Setting loop to 1.")
    elif args.model_version == "v1.2":
        align = 5
        latent_condition_frame_length = round(latent_condition_frame_length / 17 * 5)

    captions = process_prompts(captions, args.loop)  # in v1.1 and above, each loop can have a different caption
    start_idx = 0
    end_idx = len(
        captions if args.text_embed_folder is None else glob.glob(os.path.join(args.text_embed_folder, "*.npz"))
    )
    if not args.enable_sequence_parallelism:
        # split samples to NPUs as even as possible
        start_idx, end_idx = distribute_samples(end_idx, rank_id, device_num)
        if args.reference_path is not None:
            args.reference_path = args.reference_path[start_idx:end_idx]
        if args.mask_strategy is not None:
            args.mask_strategy = args.mask_strategy[start_idx:end_idx]
        base_data_idx = start_idx
    else:
        base_data_idx = 0

    if args.use_parallel and not args.enable_sequence_parallelism:
        print(f"Num captions for rank {rank_id}: {end_idx - start_idx}")

    # 2. model initiate and weight loading
    # 2.1 vae
    dtype_map = {"fp32": ms.float32, "fp16": ms.float16, "bf16": ms.bfloat16}
    # if args.use_vae_decode or args.reference_path is not None:
    # TODO: fix vae get_latent_size for vae cache
    logger.info("vae init")
    if args.vae_type in [None, "VideoAutoencoderKL"]:
        # vae = AutoencoderKL(SD_CONFIG, VAE_Z_CH, ckpt_path=args.vae_checkpoint)
        vae = VideoAutoencoderKL(
            config=SD_CONFIG, ckpt_path=args.vae_checkpoint, micro_batch_size=args.vae_micro_batch_size
        )
    elif args.vae_type == "OpenSoraVAE_V1_2":
        vae = OpenSoraVAE_V1_2(
            micro_batch_size=args.vae_micro_batch_size,
            micro_frame_size=args.vae_micro_frame_size,
            ckpt_path=args.vae_checkpoint,
            freeze_vae_2d=True,
        )
    else:
        raise ValueError(f"Unknown VAE type: {args.vae_type}")

    vae = vae.set_train(False)
    if args.vae_dtype in ["fp16", "bf16"]:
        vae = auto_mixed_precision(
            vae, amp_level=args.amp_level, dtype=dtype_map[args.vae_dtype], custom_fp32_cells=[nn.GroupNorm]
        )

    VAE_Z_CH = vae.out_channels
    if args.image_size is not None:
        img_h, img_w = args.image_size if isinstance(args.image_size, list) else (args.image_size, args.image_size)
    else:
        if args.resolution is None or args.aspect_ratio is None:
            raise ValueError("`resolution` and `aspect_ratio` must be provided if `image_size` is not provided")
        img_h, img_w = get_image_size(args.resolution, args.aspect_ratio)

    num_frames = get_num_frames(args.num_frames)
    latent_size = vae.get_latent_size((num_frames, img_h, img_w))

    # 2.2 latte
    patchify_conv3d_replace = "linear" if args.pre_patchify else args.patchify
    model_extra_args = dict(
        input_size=latent_size,
        in_channels=VAE_Z_CH,
        model_max_length=args.model_max_length,
        patchify_conv3d_replace=patchify_conv3d_replace,  # for Ascend
        enable_flashattn=args.enable_flash_attention,
        enable_sequence_parallelism=args.enable_sequence_parallelism,
    )
    if args.pre_patchify and args.model_version != "v1.1":
        raise ValueError("`pre_patchify=True` can only be used in model version 1.1.")

    if args.model_version == "v1":
        model_name = "STDiT"
        if img_h != img_w:
            raise ValueError(f"OpenSora v1 support square images only, but got {args.image_size}")

        if args.image_size == 512 and args.space_scale != 1:
            logger.warning("space_ratio should be 1 for 512x512 resolution")

        model_extra_args.update(
            {
                "space_scale": args.space_scale,  # 0.5 for 256x256. 1. for 512
                "time_scale": args.time_scale,
            }
        )

        logger.info(f"{model_name} init")
        latte_model = STDiT_XL_2(**model_extra_args)

    elif args.model_version == "v1.1":
        model_name = "STDiT2"
        model_extra_args.update({"input_sq_size": 512, "qk_norm": True})
        logger.info(f"{model_name} init")
        latte_model = STDiT2_XL_2(**model_extra_args)
    elif args.model_version == "v1.2":
        model_name = "STDiT3"
        model_extra_args["qk_norm"] = True
        logger.info(f"{model_name} init")
        latte_model = STDiT3_XL_2(**model_extra_args)
    elif args.model_version == "llama3_1b":
        model_name = "Llama3-1B"
        latte_model = STDiTLlama3Wrapper(model_size="1B", **model_extra_args)
    elif args.model_version == "llama3_5b":
        model_name = "Llama3-5B"
        latte_model = STDiTLlama3Wrapper(model_size="5B", **model_extra_args)
    else:
        raise ValueError(f"Unknown model version: {args.model_version}")

    latte_model = latte_model.set_train(False)

    if latent_size[1] % latte_model.patch_size[1] != 0 or latent_size[2] % latte_model.patch_size[2] != 0:
        height_ = latte_model.patch_size[1] * 8
        width_ = latte_model.patch_size[2] * 8
        msg = f"Image height ({img_h}) and width ({img_w}) should be divisible by {height_} and {width_} respectively."
        if patchify_conv3d_replace == "linear":
            raise ValueError(msg)
        else:
            logger.warning(msg)

    if args.dtype in ["fp16", "bf16"]:
        latte_model = auto_mixed_precision(
            latte_model, amp_level=args.amp_level, dtype=dtype_map[args.dtype], custom_fp32_cells=WHITELIST_OPS
        )

    if args.ckpt_path:
        logger.info(f"Loading ckpt {args.ckpt_path} into {model_name}")
        assert os.path.exists(args.ckpt_path), f"{args.ckpt_path} not found."
        latte_model.load_from_checkpoint(args.ckpt_path)
    else:
        logger.warning(f"{model_name} uses random initialization!")

    # 2.3 text encoder
    if not args.text_embed_folder and not (args.ul2_text_embed_folder and args.byt5_text_embed_folder):
        if args.model_version in ["llama3_1b", "llama3_5b"]:
            raise ValueError("UL2 and ByT5 text embedding folders are required for MovieGen.")
        text_encoder, tokenizer = get_text_encoder_and_tokenizer(
            "t5", args.t5_model_dir, model_max_length=args.model_max_length
        )
        captions = captions[start_idx:end_idx]
        num_prompts = len(captions)
        text_tokens, mask = zip(
            *[text_encoder.get_text_tokens_and_mask(caption, return_tensor=False) for caption in captions]
        )
        text_tokens, mask = Tensor(text_tokens, dtype=ms.int32), Tensor(mask, dtype=ms.uint8)
        text_emb = None
        # TODO: use FA in T5
        if args.t5_dtype in ["fp16", "bf16"]:
            if args.t5_dtype == "fp16":
                logger.warning(
                    "T5 dtype is fp16, which may lead to video color vibration. Suggest to use bf16 or fp32."
                )
            text_encoder = auto_mixed_precision(
                text_encoder, amp_level="O2", dtype=dtype_map[args.t5_dtype], custom_fp32_cells=WHITELIST_OPS
            )
        logger.info(f"Num tokens: {mask.asnumpy().sum(2)}")
    else:
        if args.model_version != "v1":
            logger.warning("For embedded captions, only one prompt per video is supported at this moment.")

<<<<<<< HEAD
        extra_embed_paths1 = None
        if args.text_embed_folder:
            assert args.model_version not in [
                "llama3_1b",
                "llama3_5b",
            ], "UL2 and ByT5 text embedding folders are required for MovieGen."
            main_embed_paths = sorted(glob.glob(os.path.join(args.text_embed_folder, "*.npz")))
        elif args.ul2_text_embed_folder and args.byt5_text_embed_folder:
            main_embed_paths = sorted(glob.glob(os.path.join(args.ul2_text_embed_folder, "*.npz")))
            extra_embed_paths1 = sorted(glob.glob(os.path.join(args.byt5_text_embed_folder, "*.npz")))
        else:
            raise NotImplementedError("T5 or UL2 and ByT5 text embedding should be provided.")

        def read_embeddings(embed_paths):
            prefix = []
            _mask, _text_emb = [], []
            for fp in embed_paths[start_idx:end_idx]:
                prefix.append(os.path.basename(fp)[:-4])
                with np.load(fp) as dat:
                    _mask.append(dat["mask"])
                    _text_emb.append(dat["text_emb"])
            return (
                ms.Tensor(np.concatenate(_mask), dtype=ms.uint8),
                ms.Tensor(np.concatenate(_text_emb), dtype=ms.float32),
                prefix,
            )
=======
        embed_paths = sorted(glob.glob(os.path.join(args.text_embed_folder, "*.npz")))[start_idx:end_idx]
        prompt_prefix = []
        text_tokens, mask, text_emb = [], [], []
        for fp in embed_paths:
            prompt_prefix.append(os.path.basename(fp)[:-4])
            with np.load(fp) as dat:
                text_tokens.append(dat["tokens"])
                mask.append(dat["mask"])
                text_emb.append(dat["text_emb"])
        text_tokens = np.concatenate(text_tokens)
        mask = np.concatenate(mask)
        text_emb = np.concatenate(text_emb)
        logger.info(f"Num tokens: {mask.sum(1)}")
>>>>>>> a624303b

        mask, text_emb, prompt_prefix = read_embeddings(main_embed_paths)
        extra_mask1, extra_text_emb1, _ = (
            read_embeddings(extra_embed_paths1) if extra_embed_paths1 else (None, None, None)
        )
        logger.info(f"Num tokens: {mask.sum(1)}")
        num_prompts = text_emb.shape[0]
        text_encoder = None

    if (args.model_version == "v1" or args.reference_path is None) and num_prompts < 1:
        raise ValueError("No text prompts provided for Text-to-Video generation.")

    # 3. build inference pipeline
    pipeline_kwargs = dict(
        scale_factor=args.sd_scale_factor,
        num_inference_steps=args.sampling_steps,
        guidance_rescale=args.guidance_scale,
        guidance_channels=args.guidance_channels,
        sampling=args.sampling,
        micro_batch_size=args.vae_micro_batch_size,
    )
    if args.pre_patchify:
        additional_pipeline_kwargs = dict(
            patch_size=latte_model.patch_size,
            max_image_size=args.max_image_size,
            max_num_frames=args.max_num_frames,
            embed_dim=latte_model.hidden_size,
            num_heads=latte_model.num_heads,
            vae_downsample_rate=8.0,
            in_channels=latte_model.in_channels,
            input_sq_size=latte_model.input_sq_size,
        )
        pipeline_kwargs.update(additional_pipeline_kwargs)

    # TODO: need to adapt new vae to FiT
    pipeline_ = InferPipelineFiTLike if args.pre_patchify else InferPipeline
    pipeline = pipeline_(latte_model, vae, text_encoder=text_encoder, **pipeline_kwargs)

    # 3.1. Support for multi-resolution (OpenSora v1.1 and above)
    model_args = {}
    if args.model_version != "v1":
        model_args["height"] = Tensor([img_h] * args.batch_size, dtype=dtype_map[args.dtype])
        model_args["width"] = Tensor([img_w] * args.batch_size, dtype=dtype_map[args.dtype])
        model_args["num_frames"] = Tensor([num_frames] * args.batch_size, dtype=dtype_map[args.dtype])
        model_args["ar"] = Tensor([img_h / img_w] * args.batch_size, dtype=dtype_map[args.dtype])
        fps = args.fps if num_frames > 1 else IMG_FPS
        model_args["fps"] = Tensor([fps] * args.batch_size, dtype=dtype_map[args.dtype])

    # 3.2 Prepare references (OpenSora v1.1 and above)
    if args.reference_path is not None and not (len(args.reference_path) == 1 and args.reference_path[0] == ""):
        if len(args.reference_path) != num_prompts:
            raise ValueError(f"Reference path mismatch: {len(args.reference_path)} != {num_prompts}")
        if len(args.reference_path) != len(args.mask_strategy):
            raise ValueError(f"Mask strategy mismatch: {len(args.mask_strategy)} != {len(captions)}")
    else:
        args.reference_path = [None] * len(captions)
        args.mask_strategy = [None] * len(captions)
    frames_mask_strategies = process_mask_strategies(args.mask_strategy)

    # 4. print key info
    key_info = "Key Settings:\n" + "=" * 50 + "\n"
    key_info += "\n".join(
        [
            f"MindSpore mode[GRAPH(0)/PYNATIVE(1)]: {args.mode}",
            f"Num of captions: {num_prompts}",
            f"dtype: {args.dtype}",
            f"amp_level: {args.amp_level}",
            f"Image size: {(img_h, img_w)}",
            f"Num frames: {num_frames}",
            f"Sampling steps {args.sampling_steps}",
            f"Sampling: {args.sampling}",
            f"CFG guidance scale: {args.guidance_scale}",
        ]
    )
    key_info += "\n" + "=" * 50
    logger.info(key_info)

    for i in range(0, num_prompts, args.batch_size):
        if text_emb is None:
            batch_prompts = captions[i : i + args.batch_size]
            ns = len(batch_prompts)
        else:
            ns = min(args.batch_size, text_emb.shape[0] - i)

        frames_mask_strategy = frames_mask_strategies[i : i + args.batch_size]

        references = get_references(args.reference_path[i : i + args.batch_size], (img_h, img_w))
        # embed references into latent space
        for ref in references:
            if ref is not None:
                for k in range(len(ref)):
                    try:
                        ref[k] = pipeline.vae_encode(Tensor(ref[k])).asnumpy()[0]
                    except RuntimeError as e:
                        logger.error(
                            f"Failed to embed reference video {args.reference_path[i : i + args.batch_size][k]}."
                            f" Try reducing `vae_micro_batch_size`."
                        )
                        raise e

        frames_mask, latents, videos = None, [], []
        for loop_i in range(args.loop):
            if loop_i > 0:
                for j in range(len(references)):  # iterate over batch of references
                    if references[j] is None:
                        references[j] = [latents[-1][j]]
                    else:
                        references[j].append(latents[-1][j])
                    new_strategy = [
                        loop_i,
                        len(references[j]) - 1,
                        -latent_condition_frame_length,
                        0,
                        latent_condition_frame_length,
                        args.condition_frame_edit,
                    ]
                    if frames_mask_strategy[j] is None:
                        frames_mask_strategy[j] = [new_strategy]
                    else:
                        frames_mask_strategy[j].append(new_strategy)

            # prepare inputs
            inputs = {}
            # b c t h w
            z = np.random.randn(ns, VAE_Z_CH, *latent_size).astype(np.float32)

            if args.model_version != "v1":
                z, frames_mask = apply_mask_strategy(z, references, frames_mask_strategy, loop_i, align)
                frames_mask = Tensor(frames_mask, dtype=ms.float32)

            z = ms.Tensor(z, dtype=ms.float32)
            inputs["noise"] = z
            inputs["scale"] = args.guidance_scale
            if text_emb is None:
                inputs["text_tokens"] = text_tokens[i : i + ns, loop_i]
                inputs["text_emb"] = None
                inputs["mask"] = mask[i : i + ns, loop_i]
            else:
                inputs["text_tokens"] = None
                inputs["text_emb"] = text_emb[i : i + ns]
                inputs["mask"] = mask[i : i + ns]
                if extra_text_emb1 is not None:
                    model_args["extra_text_embed1"] = extra_text_emb1[i : i + ns]
                    model_args["extra_mask1"] = extra_mask1[i : i + ns]

            logger.info("Sampling captions:")
            for j in range(ns):
                if text_emb is None:
                    logger.info(captions[i + j][loop_i])
                else:
                    logger.info(prompt_prefix[i + j])

            # infer
            start_time = time.time()
            samples, latent = pipeline(
                inputs, frames_mask=frames_mask, num_frames=num_frames, additional_kwargs=model_args
            )
            # TODO: adjust to decoder time compression
            latents.append(to_numpy(latent)[:, :, latent_condition_frame_length if loop_i > 0 else 0 :])
            if samples is not None:
                videos.append(to_numpy(samples)[:, args.condition_frame_length if loop_i > 0 else 0 :])
            batch_time = time.time() - start_time
            logger.info(
                f"Batch time cost: {batch_time:.3f}s, sampling speed: {args.sampling_steps * ns / batch_time:.2f} step/s"
            )

        latents = np.concatenate(latents, axis=2)
        if videos:
            videos = np.concatenate(videos, axis=1)

        if args.enable_sequence_parallelism and rank_id > 0:
            # no need to save images for rank > 1
            continue

        # save result
        for j in range(ns):
            if args.text_embed_folder is None:
                global_idx = base_data_idx + i + j
                prompt = "-".join((batch_prompts[j][0].replace("/", "").split(" ")[:10]))
                save_fp = f"{save_dir}/{global_idx:03d}-{prompt}.{args.save_format}"
                latent_save_fp = f"{latent_dir}/{global_idx:03d}-{prompt}.npy"
            else:
                fn = prompt_prefix[i + j]
                save_fp = f"{save_dir}/{fn}.{args.save_format}"
                latent_save_fp = f"{latent_dir}/{fn}.npy"

            # save videos
            if len(videos):
                save_videos(videos[j], save_fp, fps=args.fps / args.frame_interval)
                logger.info(f"Video saved in {save_fp}")

            # save decoded latents
            if args.save_latent:
                np.save(latent_save_fp, latents[j : j + 1])
                logger.info(f"Denoised latents saved in {latent_save_fp}")


def parse_args():
    parser = argparse.ArgumentParser()
    parser.add_argument(
        "--config",
        "-c",
        default="",
        type=str,
        help="path to load a config yaml file that describes the setting which will override the default arguments",
    )
    parser.add_argument(
        "--model_version",
        default="v1",
        type=str,
        choices=["v1", "v1.1", "v1.2", "llama3_1b", "llama3_5b"],
        help="OpenSora model version.",
    )
    parser.add_argument("--image_size", type=int, nargs="+", help="image size in [256, 512]")
    parser.add_argument("--resolution", type=str, help=f"Supported video resolutions: {list(ASPECT_RATIOS.keys())}")
    parser.add_argument(
        "--aspect_ratio", type=str, help=f"Supported video aspect ratios: {list(ASPECT_RATIO_MAP.keys())}"
    )
    parser.add_argument("--num_frames", type=str, default="16", help="number of frames")
    parser.add_argument(
        "--num_samples",
        type=int,
        default=3,
        help="number of videos to be generated unconditionally. If using text or class as conditions,"
        " the number of samples will be defined by the number of class labels or text captions",
    )
    parser.add_argument(
        "--ckpt_path",
        type=str,
        default="",
        help="latte checkpoint path. If specified, will load from it, otherwise, will use random initialization",
    )
    parser.add_argument("--t5_model_dir", default=None, type=str, help="the T5 cache folder path")
    parser.add_argument(
        "--vae_checkpoint",
        type=str,
        default="models/sd-vae-ft-ema.ckpt",
        help="VAE checkpoint file path which is used to load vae weight.",
    )
    parser.add_argument(
        "--sd_scale_factor", type=float, default=0.18215, help="VAE scale factor of Stable Diffusion model."
    )
    parser.add_argument(
        "--vae_type",
        type=str,
        choices=["OpenSora-VAE-v1.2", "VideoAutoencoderKL"],
        help="If None, use VideoAutoencoderKL, which is a spatial VAE from SD, for opensora v1.0 and v1.1. \
                If OpenSora-VAE-v1.2, will use 3D VAE (spatial + temporal), typically for opensora v1.2",
    )
    parser.add_argument(
        "--vae_micro_batch_size",
        type=int,
        default=None,
        help="If not None, split batch_size*num_frames into smaller ones for VAE encoding to reduce memory limitation. Used by spatial vae",
    )
    parser.add_argument(
        "--vae_micro_frame_size",
        type=int,
        default=17,
        help="If not None, split batch_size*num_frames into smaller ones for VAE encoding to reduce memory limitation. Used by temporal vae",
    )
    parser.add_argument(
        "--jit_level",
        default="O0",
        type=str,
        choices=["O0", "O1", "O2"],
        help="Used to control the compilation optimization level. Supports [“O0”, “O1”, “O2”]."
        "O0: Except for optimizations that may affect functionality, all other optimizations are turned off, adopt KernelByKernel execution mode."
        "O1: Using commonly used optimizations and automatic operator fusion optimizations, adopt KernelByKernel execution mode."
        "O2: Ultimate performance optimization, adopt Sink execution mode.",
    )
    parser.add_argument("--sampling_steps", type=int, default=50, help="Diffusion Sampling Steps")
    parser.add_argument("--guidance_scale", type=float, default=8.5, help="the scale for classifier-free guidance")
    parser.add_argument(
        "--guidance_channels",
        type=int,
        help="How many channels to use for classifier-free diffusion. If None, use half of the latent channels",
    )
    parser.add_argument(
        "--frame_interval",
        default=1,
        type=int,
        help="Frames sampling frequency. Final video FPS will be equal to FPS / frame_interval.",
    )
    parser.add_argument("--loop", type=int, default=1, help="Number of times to loop video generation task.")
    parser.add_argument("--model_max_length", type=int, default=120, help="T5's embedded sequence length.")
    parser.add_argument(
        "--condition_frame_length",
        type=int,
        help="Number of frames generated in a previous loop to use as a conditioning for the next loop.",
    )
    parser.add_argument(
        "--condition_frame_edit",
        type=float,
        help="The intensity of editing conditioning frames, where 0 means no edit and 1 means a complete edit.",
    )
    parser.add_argument(
        "--mask_strategy", type=str, nargs="*", help="Masking strategy for Image/Video-to-Video generation task."
    )
    parser.add_argument(
        "--reference_path", type=str, nargs="*", help="References for Image/Video-to-Video generation task."
    )
    # MS new args
    parser.add_argument("--device_target", type=str, default="Ascend", help="Ascend or GPU")
    parser.add_argument("--mode", type=int, default=0, help="Running in GRAPH_MODE(0) or PYNATIVE_MODE(1) (default=0)")
    parser.add_argument("--use_parallel", default=False, type=str2bool, help="use parallel")
    parser.add_argument("--debug", type=str2bool, default=False, help="Execute inference in debug mode.")
    parser.add_argument("--seed", type=int, default=4, help="Inference seed")
    parser.add_argument("--max_device_memory", type=str, default=None, help="e.g. `30GB` for 910a, `59GB` for 910b")
    parser.add_argument(
        "--patchify",
        type=str,
        default="conv2d",
        choices=["conv3d", "conv2d", "linear"],
        help="patchify_conv3d_replace, conv2d - equivalent conv2d to replace conv3d patchify, linear - equivalent linear layer to replace conv3d patchify  ",
    )
    parser.add_argument(
        "--enable_flash_attention",
        default=False,
        type=str2bool,
        help="whether to enable flash attention. Default is False",
    )
    parser.add_argument(
        "--enable_sequence_parallelism",
        default=False,
        type=str2bool,
        help="whether to enable sequence parallelism. Default is False",
    )
    parser.add_argument(
        "--dtype",
        default="fp32",
        type=str,
        choices=["bf16", "fp16", "fp32"],
        help="what data type to use for latte. Default is `fp32`, which corresponds to ms.float32",
    )
    parser.add_argument(
        "--vae_dtype",
        default="fp32",
        type=str,
        choices=["bf16", "fp16", "fp32"],
        help="what data type to use for VAE. Default is `fp32`, which corresponds to ms.float32",
    )
    parser.add_argument(
        "--t5_dtype",
        default="fp32",
        type=str,
        choices=["bf16", "fp16", "fp32"],
        help="what data type to use for T5 model. Default is `fp32`, which corresponds to ms.float32",
    )
    parser.add_argument(
        "--amp_level",
        default="O2",
        type=str,
        help="mindspore amp level, O1: most fp32, only layers in whitelist compute in fp16 (dense, conv, etc); \
            O2: most fp16, only layers in blacklist compute in fp32 (batch norm etc)",
    )
    parser.add_argument("--space_scale", default=0.5, type=float, help="stdit model space scalec")
    parser.add_argument("--time_scale", default=1.0, type=float, help="stdit model time scalec")
    parser.add_argument(
        "--captions",
        type=str,
        nargs="+",
        help="A list of text captions to be generated with",
    )
    parser.add_argument("--prompt_path", default=None, type=str, help="path to a csv file containing captions")
    parser.add_argument(
        "--output_path",
        type=str,
        default="samples",
        help="output dir to save the generated videos",
    )
    parser.add_argument(
        "--append_timestr",
        type=str2bool,
        default=True,
        help="If true, an subfolder named with timestamp under output_path will be created to save the sampling results",
    )
    parser.add_argument(
        "--save_format",
        default="mp4",
        choices=["gif", "mp4", "png"],
        type=str,
        help="video format for saving the sampling output: gif, mp4 or png",
    )
    parser.add_argument("--fps", type=int, default=8, help="FPS in the saved video")
    parser.add_argument("--batch_size", default=4, type=int, help="infer batch size")
    parser.add_argument("--text_embed_folder", type=str, default=None, help="path to t5 embedding")
    parser.add_argument("--ul2_text_embed_folder", type=str, help="path to ul2 embedding")
    parser.add_argument("--byt5_text_embed_folder", type=str, help="path to byt5 embedding")
    parser.add_argument(
        "--save_latent",
        type=str2bool,
        default=False,
        help="Save denoised video latent. If True, the denoised latents will be saved in $output_path/denoised_latents",
    )
    parser.add_argument(
        "--use_vae_decode",
        type=str2bool,
        default=True,
        help="[For T2V models only] If False, skip vae decode to save memory"
        " (you can use infer_vae_decode.py to decode the saved denoised latent later.",
    )
    parser.add_argument(
        "--sampling",
        type=str,
        default="ddpm",
        choices=["ddpm", "ddim", "rflow"],
        help="Which sampling technique to use.",
    )
    parser.add_argument("--pre_patchify", default=False, type=str2bool, help="Patchify the latent before inference.")
    parser.add_argument("--max_image_size", default=512, type=int, help="Max image size for patchified latent.")
    parser.add_argument("--max_num_frames", default=16, type=int, help="Max number of frames for patchified latent.")
    default_args = parser.parse_args()

    __dir__ = os.path.dirname(os.path.abspath(__file__))
    abs_path = os.path.abspath(os.path.join(__dir__, ".."))
    if default_args.config:
        logger.info(f"Overwrite default arguments with configuration file {default_args.config}")
        default_args.config = to_abspath(abs_path, default_args.config)
        with open(default_args.config, "r") as f:
            cfg = yaml.safe_load(f)
            _check_cfgs_in_parser(cfg, parser)
            parser.set_defaults(**cfg)
    args = parser.parse_args()
    # convert to absolute path, necessary for modelarts
    args.ckpt_path = to_abspath(abs_path, args.ckpt_path)
    args.vae_checkpoint = to_abspath(abs_path, args.vae_checkpoint)
    args.prompt_path = to_abspath(abs_path, args.prompt_path)
    args.output_path = to_abspath(abs_path, args.output_path)
    args.text_embed_folder = to_abspath(abs_path, args.text_embed_folder)
    return args


if __name__ == "__main__":
    args = parse_args()
    main(args)<|MERGE_RESOLUTION|>--- conflicted
+++ resolved
@@ -17,6 +17,7 @@
 mindone_lib_path = os.path.abspath(os.path.join(__dir__, "../../../"))
 sys.path.insert(0, mindone_lib_path)
 sys.path.insert(0, os.path.abspath(os.path.join(__dir__, "..")))
+sys.path.insert(0, os.path.abspath(os.path.join(__dir__, "../../moviegen")))
 
 from opensora.acceleration.parallel_states import set_sequence_parallel_group
 from opensora.datasets.aspect import ASPECT_RATIO_MAP, ASPECT_RATIOS, get_image_size, get_num_frames
@@ -163,10 +164,11 @@
         latent_condition_frame_length = round(latent_condition_frame_length / 17 * 5)
 
     captions = process_prompts(captions, args.loop)  # in v1.1 and above, each loop can have a different caption
-    start_idx = 0
-    end_idx = len(
-        captions if args.text_embed_folder is None else glob.glob(os.path.join(args.text_embed_folder, "*.npz"))
-    )
+    start_idx, end_idx = 0, len(captions)
+    if args.text_embed_folder:
+        end_idx = len(glob.glob(os.path.join(args.text_embed_folder, "*.npz")))
+    elif args.ul2_text_embed_folder:
+        end_idx = len(glob.glob(os.path.join(args.ul2_text_embed_folder, "*.npz")))
     if not args.enable_sequence_parallelism:
         # split samples to NPUs as even as possible
         start_idx, end_idx = distribute_samples(end_idx, rank_id, device_num)
@@ -320,24 +322,25 @@
         if args.model_version != "v1":
             logger.warning("For embedded captions, only one prompt per video is supported at this moment.")
 
-<<<<<<< HEAD
         extra_embed_paths1 = None
         if args.text_embed_folder:
             assert args.model_version not in [
                 "llama3_1b",
                 "llama3_5b",
             ], "UL2 and ByT5 text embedding folders are required for MovieGen."
-            main_embed_paths = sorted(glob.glob(os.path.join(args.text_embed_folder, "*.npz")))
+            main_embed_paths = sorted(glob.glob(os.path.join(args.text_embed_folder, "*.npz")))[start_idx:end_idx]
         elif args.ul2_text_embed_folder and args.byt5_text_embed_folder:
-            main_embed_paths = sorted(glob.glob(os.path.join(args.ul2_text_embed_folder, "*.npz")))
-            extra_embed_paths1 = sorted(glob.glob(os.path.join(args.byt5_text_embed_folder, "*.npz")))
+            main_embed_paths = sorted(glob.glob(os.path.join(args.ul2_text_embed_folder, "*.npz")))[start_idx:end_idx]
+            extra_embed_paths1 = sorted(glob.glob(os.path.join(args.byt5_text_embed_folder, "*.npz")))[
+                start_idx:end_idx
+            ]
         else:
             raise NotImplementedError("T5 or UL2 and ByT5 text embedding should be provided.")
 
         def read_embeddings(embed_paths):
             prefix = []
             _mask, _text_emb = [], []
-            for fp in embed_paths[start_idx:end_idx]:
+            for fp in embed_paths:
                 prefix.append(os.path.basename(fp)[:-4])
                 with np.load(fp) as dat:
                     _mask.append(dat["mask"])
@@ -347,21 +350,6 @@
                 ms.Tensor(np.concatenate(_text_emb), dtype=ms.float32),
                 prefix,
             )
-=======
-        embed_paths = sorted(glob.glob(os.path.join(args.text_embed_folder, "*.npz")))[start_idx:end_idx]
-        prompt_prefix = []
-        text_tokens, mask, text_emb = [], [], []
-        for fp in embed_paths:
-            prompt_prefix.append(os.path.basename(fp)[:-4])
-            with np.load(fp) as dat:
-                text_tokens.append(dat["tokens"])
-                mask.append(dat["mask"])
-                text_emb.append(dat["text_emb"])
-        text_tokens = np.concatenate(text_tokens)
-        mask = np.concatenate(mask)
-        text_emb = np.concatenate(text_emb)
-        logger.info(f"Num tokens: {mask.sum(1)}")
->>>>>>> a624303b
 
         mask, text_emb, prompt_prefix = read_embeddings(main_embed_paths)
         extra_mask1, extra_text_emb1, _ = (
@@ -538,7 +526,7 @@
 
         # save result
         for j in range(ns):
-            if args.text_embed_folder is None:
+            if not args.text_embed_folder and not (args.ul2_text_embed_folder and args.byt5_text_embed_folder):
                 global_idx = base_data_idx + i + j
                 prompt = "-".join((batch_prompts[j][0].replace("/", "").split(" ")[:10]))
                 save_fp = f"{save_dir}/{global_idx:03d}-{prompt}.{args.save_format}"
