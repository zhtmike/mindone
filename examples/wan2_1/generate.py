--- conflicted
+++ resolved
@@ -205,20 +205,7 @@
             args.prompt = EXAMPLE_PROMPT[args.task]["prompt"]
         logging.info(f"Input prompt: {args.prompt}")
         if args.use_prompt_extend:
-<<<<<<< HEAD
             raise NotImplementedError
-=======
-            logging.info("Extending prompt ...")
-            if rank == 0:
-                raise NotImplementedError()
-            else:
-                input_prompt = [None]
-            # TODO: GlobalComm.INITED -> mint.is_initialzed
-            if GlobalComm.INITED:
-                dist.broadcast_object_list(input_prompt, src=0)
-            args.prompt = input_prompt[0]
-            logging.info(f"Extended prompt: {args.prompt}")
->>>>>>> 2902a70d
 
         logging.info("Creating WanT2V pipeline.")
         wan_t2v = wan.WanT2V(
@@ -254,19 +241,7 @@
 
         img = Image.open(args.image).convert("RGB")
         if args.use_prompt_extend:
-<<<<<<< HEAD
             raise NotImplementedError
-=======
-            logging.info("Extending prompt ...")
-            if rank == 0:
-                raise NotImplementedError()
-            else:
-                input_prompt = [None]
-            if dist.is_initialized():
-                dist.broadcast_object_list(input_prompt, src=0)
-            args.prompt = input_prompt[0]
-            logging.info(f"Extended prompt: {args.prompt}")
->>>>>>> 2902a70d
 
         logging.info("Creating WanI2V pipeline.")
         wan_i2v = wan.WanI2V(
