# coding=utf-8
# Copyright 2018 The HuggingFace Inc. team.
#
# This code is adapted from https://github.com/huggingface/transformers
# with modifications to run transformers on mindspore.
#
# Licensed under the Apache License, Version 2.0 (the "License");
# you may not use this file except in compliance with the License.
# You may obtain a copy of the License at
#
#     http://www.apache.org/licenses/LICENSE-2.0
#
# Unless required by applicable law or agreed to in writing, software
# distributed under the License is distributed on an "AS IS" BASIS,
# WITHOUT WARRANTIES OR CONDITIONS OF ANY KIND, either express or implied.
# See the License for the specific language governing permissions and
# limitations under the License.
"""Auto Model class."""

import warnings
from collections import OrderedDict

import transformers
from packaging import version
from transformers.utils import logging

from .auto_factory import _BaseAutoBackboneClass, _BaseAutoModelClass, _LazyAutoMapping, auto_class_update
from .configuration_auto import CONFIG_MAPPING_NAMES

logger = logging.get_logger(__name__)

MODEL_MAPPING_NAMES = OrderedDict(
    [
        # Base model mapping
        ("albert", "AlbertModel"),
        ("align", "AlignModel"),
        ("aria", "AriaForConditionalGeneration"),
        ("aria_text", "AriaTextModel"),
        ("bamba", "BambaModel"),
        ("bart", "BartModel"),
        ("bert", "BertModel"),
        ("bit", "BitModel"),
        ("blenderbot", "BlenderbotModel"),
        ("blenderbot-small", "BlenderbotSmallModel"),
        ("blip", "BlipModel"),
        ("blip-2", "Blip2Model"),
        ("camembert", "CamembertModel"),
        ("canine", "CanineModel"),
        ("chameleon", "ChameleonModel"),
        ("clap", "ClapModel"),
        ("clip", "CLIPModel"),
        ("clip_text_model", "CLIPTextModel"),
        ("clip_vision_model", "CLIPVisionModel"),
        ("clipseg", "CLIPSegModel"),
        ("clvp", "ClvpModelForConditionalGeneration"),
        ("cohere2", "Cohere2Model"),
        ("convbert", "ConvBertModel"),
        ("convnext", "ConvNextModel"),
        ("convnextv2", "ConvNextV2Model"),
        ("deberta", "DebertaModel"),
        ("deberta-v2", "DebertaV2Model"),
        ("detr", "DetrModel"),
        ("dinov2", "Dinov2Model"),
<<<<<<< HEAD
        ("donut-swin", "DonutSwinModel"),
=======
        ("dpr", "DPRQuestionEncoder"),
>>>>>>> 7cb0b4ac
        ("dpt", "DPTModel"),
        ("flava", "FlavaModel"),
        ("gemma", "GemmaModel"),
        ("gemma2", "Gemma2Model"),
        ("gemma3_text", "Gemma3TextModel"),
        ("glm", "GlmModel"),
        ("glpn", "GLPNModel"),
        ("gpt2", "GPT2Model"),
        ("granite", "GraniteModel"),
        ("granitemoe", "GraniteMoeModel"),
        ("granitemoeshared", "GraniteMoeSharedModel"),
        ("helium", "HeliumModel"),
        ("grounding-dino", "GroundingDinoModel"),
        ("hiera", "HieraModel"),
        ("hubert", "HubertModel"),
        ("ibert", "IBertModel"),
        ("idefics", "IdeficsModel"),
        ("idefics2", "Idefics2Model"),
        ("idefics3", "Idefics3Model"),
        ("idefics3_vision", "Idefics3VisionTransformer"),
        ("ijepa", "IJepaModel"),
        ("imagegpt", "ImageGPTModel"),
        ("led", "LEDModel"),
        ("levit", "LevitModel"),
        ("llama", "LlamaModel"),
        ("m2m_100", "M2M100Model"),
        ("megatron-bert", "MegatronBertModel"),
        ("mistral", "MistralModel"),
        ("mixtral", "MixtralModel"),
        ("mobilebert", "MobileBertModel"),
        ("mpt", "MptModel"),
        ("mt5", "MT5Model"),
        ("mvp", "MvpModel"),
        ("nystromformer", "NystromformerModel"),
        ("opt", "OPTModel"),
        ("owlvit", "OwlViTModel"),
        ("persimmon", "PersimmonModel"),
        ("phi", "PhiModel"),
        ("phi3", "Phi3Model"),
        ("qwen2", "Qwen2Model"),
        ("qwen2_5_vl", "Qwen2_5_VLModel"),
        ("qwen2_audio_encoder", "Qwen2AudioEncoder"),
        ("qwen2_vl", "Qwen2VLModel"),
        ("recurrent_gemma", "RecurrentGemmaModel"),
        ("rembert", "RemBertModel"),
        ("resnet", "ResNetModel"),
        ("roberta", "RobertaModel"),
        ("rwkv", "RwkvModel"),
        ("sam", "SamModel"),
        ("segformer", "SegformerModel"),
        ("siglip", "SiglipModel"),
        ("siglip_vision_model", "SiglipVisionModel"),
        ("smolvlm", "SmolVLMModel"),
        ("smolvlm_vision", "SmolVLMVisionTransformer"),
        ("speecht5", "SpeechT5Model"),
        ("starcoder2", "Starcoder2Model"),
        ("swin2sr", "Swin2SRModel"),
        ("t5", "T5Model"),
        ("tapas", "TapasModel"),
        ("umt5", "UMT5Model"),
        ("vilt", "ViltModel"),
        ("vit", "ViTModel"),
        ("wav2vec2", "Wav2Vec2Model"),
        ("whisper", "WhisperModel"),
        ("xlm-roberta", "XLMRobertaModel"),
        ("xlm-roberta-xl", "XLMRobertaXLModel"),
        ("yolos", "YolosModel"),
        ("zamba", "ZambaModel"),
        ("zamba2", "Zamba2Model"),
    ]
)

MODEL_FOR_PRETRAINING_MAPPING_NAMES = OrderedDict(
    [
        # Model for pre-training mapping
        ("albert", "AlbertForPreTraining"),
        ("bart", "BartForConditionalGeneration"),
        ("bert", "BertForPreTraining"),
<<<<<<< HEAD
        ("flava", "FlavaForPreTraining"),
=======
        ("camembert", "CamembertForMaskedLM"),
        ("colpali", "ColPaliForRetrieval"),
>>>>>>> 7cb0b4ac
        ("gpt2", "GPT2LMHeadModel"),
        ("gemma3", "Gemma3ForConditionalGeneration"),
        ("hiera", "HieraForPreTraining"),
        ("hubert", "HubertForPreTraining"),
        ("ibert", "IBertForMaskedLM"),
        ("idefics", "IdeficsForVisionText2Text"),
        ("idefics2", "Idefics2ForConditionalGeneration"),
        ("idefics3", "Idefics3ForConditionalGeneration"),
        ("llava", "LlavaForConditionalGeneration"),
        ("llava_next", "LlavaNextForConditionalGeneration"),
        ("llava_next_video", "LlavaNextVideoForConditionalGeneration"),
        ("llava_onevision", "LlavaOnevisionForConditionalGeneration"),
        ("megatron-bert", "MegatronBertForPreTraining"),
        ("mobilebert", "MobileBertForPreTraining"),
        ("mpt", "MptForCausalLM"),
        ("mvp", "MvpForConditionalGeneration"),
        ("paligemma", "PaliGemmaForConditionalGeneration"),
        ("qwen2_audio", "Qwen2AudioForConditionalGeneration"),
        ("roberta", "RobertaForMaskedLM"),
        ("rwkv", "RwkvForCausalLM"),
        ("t5", "T5ForConditionalGeneration"),
        ("tapas", "TapasForMaskedLM"),
        ("video_llava", "VideoLlavaForConditionalGeneration"),
        ("vipllava", "VipLlavaForConditionalGeneration"),
        ("wav2vec2", "Wav2Vec2ForPreTraining"),
        ("xlm-roberta", "XLMRobertaForMaskedLM"),
        ("xlm-roberta-xl", "XLMRobertaXLForMaskedLM"),
    ]
)

MODEL_WITH_LM_HEAD_MAPPING_NAMES = OrderedDict(
    [
        # Model with LM heads mapping
        ("albert", "AlbertForMaskedLM"),
        ("mvp", "MvpForConditionalGeneration"),
        ("bart", "BartForConditionalGeneration"),
        ("m2m_100", "M2M100ForConditionalGeneration"),
        ("bert", "BertForMaskedLM"),
        ("blenderbot-small", "BlenderbotSmallForConditionalGeneration"),
        ("deberta", "DebertaForMaskedLM"),
        ("deberta-v2", "DebertaV2ForMaskedLM"),
        ("convbert", "ConvBertForMaskedLM"),
        ("gpt2", "GPT2LMHeadModel"),
        ("ibert", "IBertForMaskedLM"),
        ("led", "LEDForConditionalGeneration"),
        ("camembert", "CamembertForMaskedLM"),
        ("roberta", "RobertaForMaskedLM"),
        ("megatron-bert", "MegatronBertForCausalLM"),
        ("mobilebert", "MobileBertForMaskedLM"),
        ("mpt", "MptForCausalLM"),
        ("nystromformer", "NystromformerForMaskedLM"),
        ("rembert", "RemBertForMaskedLM"),
        ("rwkv", "RwkvForCausalLM"),
        ("t5", "T5ForConditionalGeneration"),
        ("tapas", "TapasForMaskedLM"),
        ("wav2vec2", "Wav2Vec2ForMaskedLM"),
        ("whisper", "WhisperForConditionalGeneration"),
        ("xlm-roberta", "XLMRobertaForMaskedLM"),
        ("xlm-roberta-xl", "XLMRobertaXLForMaskedLM"),
    ]
)

MODEL_FOR_CAUSAL_LM_MAPPING_NAMES = OrderedDict(
    [
        # Model for Causal LM mapping
        ("aria_text", "AriaTextForCausalLM"),
        ("bamba", "BambaForCausalLM"),
        ("bart", "BartForCausalLM"),
        ("camembert", "CamembertForCausalLM"),
        ("mvp", "MvpForCausalLM"),
        ("opt", "OPTForCausalLM"),
        ("bert", "BertLMHeadModel"),
        ("blenderbot", "BlenderbotForCausalLM"),
        ("blenderbot-small", "BlenderbotSmallForCausalLM"),
        ("bert-generation", "BertGenerationDecoder"),
        ("gemma", "GemmaForCausalLM"),
        ("gemma2", "Gemma2ForCausalLM"),
        ("starcoder2", "Starcoder2ForCausalLM"),
        ("gemma3", "Gemma3ForCausalLM"),
        ("gemma3_text", "Gemma3ForCausalLM"),
        ("granite", "GraniteForCausalLM"),
        ("glm", "GlmForCausalLM"),
        ("gpt2", "GPT2LMHeadModel"),
        ("persimmon", "PersimmonForCausalLM"),
        ("fuyu", "FuyuForCausalLM"),
        ("granitemoe", "GraniteMoeForCausalLM"),
        ("granitemoeshared", "GraniteMoeSharedForCausalLM"),
        ("llama", "LlamaForCausalLM"),
        ("opt", "OPTForCausalLM"),
        ("megatron-bert", "MegatronBertForCausalLM"),
        ("mistral", "MistralForCausalLM"),
        ("mpt", "MptForCausalLM"),
        ("phi", "PhiForCausalLM"),
        ("phi3", "Phi3ForCausalLM"),
        ("mixtral", "MixtralForCausalLM"),
        ("qwen2", "Qwen2ForCausalLM"),
        ("roberta", "RobertaForCausalLM"),
        ("recurrent_gemma", "RecurrentGemmaForCausalLM"),
        ("rembert", "RemBertForCausalLM"),
        ("rwkv", "RwkvForCausalLM"),
        ("whisper", "WhisperForCausalLM"),
        ("xlm-roberta", "XLMRobertaForCausalLM"),
        ("xlm-roberta-xl", "XLMRobertaXLForCausalLM"),
        ("cohere2", "Cohere2ForCausalLM"),
        ("zamba", "ZambaForCausalLM"),
    ]
)

MODEL_FOR_IMAGE_MAPPING_NAMES = OrderedDict(
    [
        # Model for Image mapping
        ("bit", "BitModel"),
        ("convnext", "ConvNextModel"),
        ("convnextv2", "ConvNextV2Model"),
        ("detr", "DetrModel"),
        ("dinov2", "Dinov2Model"),
        ("dpt", "DPTModel"),
        ("glpn", "GLPNModel"),
        ("hiera", "HieraModel"),
        ("hubert", "HubertModel"),
        ("ijepa", "IJepaModel"),
        ("imagegpt", "ImageGPTModel"),
        ("levit", "LevitModel"),
        ("segformer", "SegformerModel"),
        ("siglip_vision_model", "SiglipVisionModel"),
        ("swin2sr", "Swin2SRModel"),
        ("vit", "ViTModel"),
        ("yolos", "YolosModel"),
        ("zamba2", "Zamba2ForCausalLM"),
    ]
)

MODEL_FOR_MASKED_IMAGE_MODELING_MAPPING_NAMES = OrderedDict(
    [
        ("vit", "ViTForMaskedImageModeling"),
    ]
)


MODEL_FOR_CAUSAL_IMAGE_MODELING_MAPPING_NAMES = OrderedDict(
    [
        ("imagegpt", "ImageGPTForCausalImageModeling"),
    ]
)

MODEL_FOR_IMAGE_CLASSIFICATION_MAPPING_NAMES = OrderedDict(
    [
        # Model for Image Classification mapping
        ("bit", "BitForImageClassification"),
        ("clip", "CLIPForImageClassification"),
        ("convnext", "ConvNextForImageClassification"),
        ("convnextv2", "ConvNextV2ForImageClassification"),
        ("dinov2", "Dinov2ForImageClassification"),
        ("hiera", "HieraForImageClassification"),
        ("ijepa", "IJepaForImageClassification"),
        ("imagegpt", "ImageGPTForImageClassification"),
        (
            "levit",
            ("LevitForImageClassification", "LevitForImageClassificationWithTeacher"),
        ),
        ("resnet", "ResNetForImageClassification"),
        ("segformer", "SegformerForImageClassification"),
        ("siglip", "SiglipForImageClassification"),
        ("vit", "ViTForImageClassification"),
    ]
)

MODEL_FOR_IMAGE_SEGMENTATION_MAPPING_NAMES = OrderedDict(
    [
        # Do not add new models here, this class will be deprecated in the future.
        # Model for Image Segmentation mapping
        ("detr", "DetrForSegmentation"),
    ]
)

MODEL_FOR_SEMANTIC_SEGMENTATION_MAPPING_NAMES = OrderedDict(
    [
        # Model for Semantic Segmentation mapping
        ("beit", "BeitForSemanticSegmentation"),
        ("data2vec-vision", "Data2VecVisionForSemanticSegmentation"),
        ("dpt", "DPTForSemanticSegmentation"),
        ("mobilenet_v2", "MobileNetV2ForSemanticSegmentation"),
        ("mobilevit", "MobileViTForSemanticSegmentation"),
        ("mobilevitv2", "MobileViTV2ForSemanticSegmentation"),
        ("segformer", "SegformerForSemanticSegmentation"),
        ("upernet", "UperNetForSemanticSegmentation"),
    ]
)

MODEL_FOR_INSTANCE_SEGMENTATION_MAPPING_NAMES = OrderedDict()

MODEL_FOR_UNIVERSAL_SEGMENTATION_MAPPING_NAMES = OrderedDict(
    [
        # Model for Universal Segmentation mapping
        ("detr", "DetrForSegmentation"),
        ("mask2former", "Mask2FormerForUniversalSegmentation"),
        ("maskformer", "MaskFormerForInstanceSegmentation"),
        ("oneformer", "OneFormerForUniversalSegmentation"),
    ]
)

MODEL_FOR_VIDEO_CLASSIFICATION_MAPPING_NAMES = OrderedDict()

MODEL_FOR_VISION_2_SEQ_MAPPING_NAMES = OrderedDict(
    [
        ("blip", "BlipForConditionalGeneration"),
        ("blip-2", "Blip2ForConditionalGeneration"),
        ("chameleon", "ChameleonForConditionalGeneration"),
        ("idefics2", "Idefics2ForConditionalGeneration"),
        ("idefics3", "Idefics3ForConditionalGeneration"),
        ("llava", "LlavaForConditionalGeneration"),
        ("llava_next", "LlavaNextForConditionalGeneration"),
        ("llava_next_video", "LlavaNextVideoForConditionalGeneration"),
        ("llava_onevision", "LlavaOnevisionForConditionalGeneration"),
        ("paligemma", "PaliGemmaForConditionalGeneration"),
        ("qwen2_5_vl", "Qwen2_5_VLForConditionalGeneration"),
        ("qwen2_vl", "Qwen2VLForConditionalGeneration"),
        ("video_llava", "VideoLlavaForConditionalGeneration"),
        ("vipllava", "VipLlavaForConditionalGeneration"),
        ("vision-encoder-decoder", "VisionEncoderDecoderModel"),
    ]
)
MODEL_FOR_RETRIEVAL_MAPPING_NAMES = OrderedDict(
    [
        ("colpali", "ColPaliForRetrieval"),
    ]
)
MODEL_FOR_IMAGE_TEXT_TO_TEXT_MAPPING_NAMES = OrderedDict(
    [
        ("aria", "AriaForConditionalGeneration"),
        ("blip", "BlipForConditionalGeneration"),
        ("blip-2", "Blip2ForConditionalGeneration"),
        ("chameleon", "ChameleonForConditionalGeneration"),
        ("gemma3", "Gemma3ForConditionalGeneration"),
        ("chameleon", "ChameleonForConditionalGeneration"),
        ("idefics", "IdeficsForVisionText2Text"),
        ("idefics2", "Idefics2ForConditionalGeneration"),
        ("idefics3", "Idefics3ForConditionalGeneration"),
        ("fuyu", "FuyuForCausalLM"),
        ("llava", "LlavaForConditionalGeneration"),
        ("llava_next", "LlavaNextForConditionalGeneration"),
        ("llava_onevision", "LlavaOnevisionForConditionalGeneration"),
        ("paligemma", "PaliGemmaForConditionalGeneration"),
        ("qwen2_5_vl", "Qwen2_5_VLForConditionalGeneration"),
        ("qwen2_vl", "Qwen2VLForConditionalGeneration"),
        ("smolvlm", "SmolVLMForConditionalGeneration"),
        ("vipllava", "VipLlavaForConditionalGeneration"),
        ("vision-encoder-decoder", "VisionEncoderDecoderModel"),
    ]
)

MODEL_FOR_MASKED_LM_MAPPING_NAMES = OrderedDict(
    [
        # Model for Masked LM mapping
        ("mvp", "MvpForConditionalGeneration"),
        ("albert", "AlbertForMaskedLM"),
        ("bart", "BartForConditionalGeneration"),
        ("convbert", "ConvBertForMaskedLM"),
        ("bert", "BertForMaskedLM"),
        ("roberta", "RobertaForMaskedLM"),
        ("camembert", "CamembertForMaskedLM"),
        ("deberta", "DebertaForMaskedLM"),
        ("deberta-v2", "DebertaV2ForMaskedLM"),
        ("ibert", "IBertForMaskedLM"),
        ("mobilebert", "MobileBertForMaskedLM"),
        ("nystromformer", "NystromformerForMaskedLM"),
        ("rembert", "RemBertForMaskedLM"),
        ("tapas", "TapasForMaskedLM"),
        ("wav2vec2", "Wav2Vec2ForMaskedLM"),
        ("xlm-roberta", "XLMRobertaForMaskedLM"),
        ("xlm-roberta-xl", "XLMRobertaXLForMaskedLM"),
    ]
)

MODEL_FOR_OBJECT_DETECTION_MAPPING_NAMES = OrderedDict(
    [
        # Model for Object Detection mapping
        ("conditional_detr", "ConditionalDetrForObjectDetection"),
        ("deformable_detr", "DeformableDetrForObjectDetection"),
        ("deta", "DetaForObjectDetection"),
        ("detr", "DetrForObjectDetection"),
        ("rt_detr", "RTDetrForObjectDetection"),
        ("table-transformer", "TableTransformerForObjectDetection"),
        ("yolos", "YolosForObjectDetection"),
    ]
)

MODEL_FOR_ZERO_SHOT_OBJECT_DETECTION_MAPPING_NAMES = OrderedDict(
    [
        # Model for Zero Shot Object Detection mapping
        ("grounding-dino", "GroundingDinoForObjectDetection"),
        ("omdet-turbo", "OmDetTurboForObjectDetection"),
        ("owlv2", "Owlv2ForObjectDetection"),
        ("owlvit", "OwlViTForObjectDetection"),
    ]
)

MODEL_FOR_DEPTH_ESTIMATION_MAPPING_NAMES = OrderedDict(
    [
        # Model for depth estimation mapping
        ("depth_anything", "DepthAnythingForDepthEstimation"),
        ("dpt", "DPTForDepthEstimation"),
        ("glpn", "GLPNForDepthEstimation"),
        ("zoedepth", "ZoeDepthForDepthEstimation"),
    ]
)
MODEL_FOR_SEQ_TO_SEQ_CAUSAL_LM_MAPPING_NAMES = OrderedDict(
    [
        # Model for Seq2Seq Causal LM mapping
        ("bart", "BartForConditionalGeneration"),
        ("blenderbot", "BlenderbotForConditionalGeneration"),
        ("blenderbot-small", "BlenderbotSmallForConditionalGeneration"),
        ("led", "LEDForConditionalGeneration"),
        ("m2m_100", "M2M100ForConditionalGeneration"),
        ("mvp", "MvpForConditionalGeneration"),
        ("mt5", "MT5ForConditionalGeneration"),
        ("qwen2_audio", "Qwen2AudioForConditionalGeneration"),
        ("t5", "T5ForConditionalGeneration"),
        ("umt5", "UMT5ForConditionalGeneration"),
    ]
)

MODEL_FOR_SPEECH_SEQ_2_SEQ_MAPPING_NAMES = OrderedDict(
    [
        ("speecht5", "SpeechT5ForSpeechToText"),
        ("whisper", "WhisperForConditionalGeneration"),
    ]
)

MODEL_FOR_SEQUENCE_CLASSIFICATION_MAPPING_NAMES = OrderedDict(
    [
        # Model for Sequence Classification mapping
        ("albert", "AlbertForSequenceClassification"),
        ("bart", "BartForSequenceClassification"),
        ("camembert", "CamembertForSequenceClassification"),
        ("opt", "OPTForSequenceClassification"),
        ("bert", "BertForSequenceClassification"),
        ("mvp", "MvpForSequenceClassification"),
        ("roberta", "RobertaForSequenceClassification"),
        ("deberta", "DebertaForSequenceClassification"),
        ("deberta-v2", "DebertaV2ForSequenceClassification"),
        ("gemma", "GemmaForSequenceClassification"),
        ("gemma2", "Gemma2ForSequenceClassification"),
        ("glm", "GlmForSequenceClassification"),
        ("helium", "HeliumForSequenceClassification"),
        ("hubert", "HubertForSequenceClassification"),
        ("ibert", "IBertForSequenceClassification"),
        ("led", "LEDForSequenceClassification"),
        ("starcoder2", "Starcoder2ForSequenceClassification"),
        ("canine", "CanineForSequenceClassification"),
        ("llama", "LlamaForSequenceClassification"),
        ("opt", "OPTForSequenceClassification"),
        ("persimmon", "PersimmonForSequenceClassification"),
        ("mobilebert", "MobileBertForSequenceClassification"),
        ("convbert", "ConvBertForSequenceClassification"),
        ("mt5", "MT5ForSequenceClassification"),
        ("megatron-bert", "MegatronBertForSequenceClassification"),
        ("mistral", "MistralForSequenceClassification"),
        ("mixtral", "MixtralForSequenceClassification"),
        ("mpt", "MptForSequenceClassification"),
        ("nystromformer", "NystromformerForSequenceClassification"),
        ("phi", "PhiForSequenceClassification"),
        ("phi3", "Phi3ForSequenceClassification"),
        ("qwen2", "Qwen2ForSequenceClassification"),
        ("rembert", "RemBertForSequenceClassification"),
        ("t5", "T5ForSequenceClassification"),
        ("tapas", "TapasForSequenceClassification"),
        ("umt5", "UMT5ForSequenceClassification"),
        ("xlm-roberta-xl", "XLMRobertaXLForSequenceClassification"),
        ("zamba", "ZambaForSequenceClassification"),
        ("zamba2", "Zamba2ForSequenceClassification"),
    ]
)

MODEL_FOR_QUESTION_ANSWERING_MAPPING_NAMES = OrderedDict(
    [
        # Model for Question Answering mapping
        ("albert", "AlbertForQuestionAnswering"),
        ("bart", "BartForQuestionAnswering"),
        ("opt", "OPTForQuestionAnswering"),
        ("bert", "BertForQuestionAnswering"),
        ("camembert", "CamembertForQuestionAnswering"),
        ("mvp", "MvpForQuestionAnswering"),
        ("roberta", "RobertaForQuestionAnswering"),
        ("deberta", "DebertaForQuestionAnswering"),
        ("deberta-v2", "DebertaV2ForQuestionAnswering"),
        ("ibert", "IBertForQuestionAnswering"),
        ("led", "LEDForQuestionAnswering"),
        ("convbert", "ConvBertForQuestionAnswering"),
        ("llama", "LlamaForQuestionAnswering"),
        ("mistral", "MistralForQuestionAnswering"),
        ("mobilebert", "MobileBertForQuestionAnswering"),
        ("megatron-bert", "MegatronBertForQuestionAnswering"),
        ("mistral", "MistralForQuestionAnswering"),
        ("nystromformer", "NystromformerForQuestionAnswering"),
        ("opt", "OPTForQuestionAnswering"),
        ("qwen2", "Qwen2ForQuestionAnswering"),
        ("rembert", "RemBertForQuestionAnswering"),
        ("t5", "T5ForQuestionAnswering"),
        ("mixtral", "MixtralForQuestionAnswering"),
        ("mpt", "MptForQuestionAnswering"),
        ("canine", "CanineForQuestionAnswering"),
        ("umt5", "UMT5ForQuestionAnswering"),
        ("xlm-roberta", "XLMRobertaForQuestionAnswering"),
        ("xlm-roberta-xl", "XLMRobertaXLForQuestionAnswering"),
    ]
)

MODEL_FOR_TABLE_QUESTION_ANSWERING_MAPPING_NAMES = OrderedDict(
    [
        # Model for Table Question Answering mapping
        ("tapas", "TapasForQuestionAnswering"),
    ]
)

MODEL_FOR_VISUAL_QUESTION_ANSWERING_MAPPING_NAMES = OrderedDict(
    [
        ("blip", "BlipForQuestionAnswering"),
        ("blip-2", "Blip2ForConditionalGeneration"),
        ("vilt", "ViltForQuestionAnswering"),
    ]
)

MODEL_FOR_DOCUMENT_QUESTION_ANSWERING_MAPPING_NAMES = OrderedDict()

MODEL_FOR_TOKEN_CLASSIFICATION_MAPPING_NAMES = OrderedDict(
    [
        # Model for Token Classification mapping
        ("albert", "AlbertForTokenClassification"),
        ("bert", "BertForTokenClassification"),
        ("camembert", "CamembertForTokenClassification"),
        ("deberta", "DebertaForTokenClassification"),
        ("deberta-v2", "DebertaV2ForTokenClassification"),
        ("starcoder2", "Starcoder2ForTokenClassification"),
        ("glm", "GlmForTokenClassification"),
        ("helium", "HeliumForTokenClassification"),
        ("ibert", "IBertForTokenClassification"),
        ("mistral", "MistralForTokenClassification"),
        ("mobilebert", "MobileBertForTokenClassification"),
        ("mt5", "MT5ForTokenClassification"),
        ("persimmon", "PersimmonForTokenClassification"),
        ("megatron-bert", "MegatronBertForTokenClassification"),
        ("mixtral", "MixtralForTokenClassification"),
        ("mpt", "MptForTokenClassification"),
        ("nystromformer", "NystromformerForTokenClassification"),
        ("phi", "PhiForTokenClassification"),
        ("phi3", "Phi3ForTokenClassification"),
        ("qwen2", "Qwen2ForTokenClassification"),
        ("roberta", "RobertaForTokenClassification"),
        ("rembert", "RemBertForTokenClassification"),
        ("convbert", "ConvBertForTokenClassification"),
        ("canine", "CanineForTokenClassification"),
        ("t5", "T5ForTokenClassification"),
        ("umt5", "UMT5ForTokenClassification"),
        ("xlm-roberta", "XLMRobertaForTokenClassification"),
        ("xlm-roberta-xl", "XLMRobertaXLForTokenClassification"),
    ]
)

MODEL_FOR_MULTIPLE_CHOICE_MAPPING_NAMES = OrderedDict(
    [
        # Model for Multiple Choice mapping
        ("camembert", "CamembertForMultipleChoice"),
        ("albert", "AlbertForMultipleChoice"),
        ("convbert", "ConvBertForMultipleChoice"),
        ("canine", "CanineForMultipleChoice"),
        ("bert", "BertForMultipleChoice"),
        ("deberta-v2", "DebertaV2ForMultipleChoice"),
        ("ibert", "IBertForMultipleChoice"),
        ("megatron-bert", "MegatronBertForMultipleChoice"),
        ("mobilebert", "MobileBertForMultipleChoice"),
        ("nystromformer", "NystromformerForMultipleChoice"),
        ("rembert", "RemBertForMultipleChoice"),
        ("roberta", "RobertaForMultipleChoice"),
        ("xlm-roberta", "XLMRobertaForMultipleChoice"),
        ("xlm-roberta-xl", "XLMRobertaXLForMultipleChoice"),
    ]
)

MODEL_FOR_NEXT_SENTENCE_PREDICTION_MAPPING_NAMES = OrderedDict(
    [
        ("bert", "BertForNextSentencePrediction"),
        ("megatron-bert", "MegatronBertForNextSentencePrediction"),
        ("mobilebert", "MobileBertForNextSentencePrediction"),
    ]
)

MODEL_FOR_AUDIO_CLASSIFICATION_MAPPING_NAMES = OrderedDict(
    [
        ("wav2vec2", "Wav2Vec2ForSequenceClassification"),
        ("whisper", "WhisperForAudioClassification"),
    ]
)

MODEL_FOR_CTC_MAPPING_NAMES = OrderedDict(
    [
        ("wav2vec2", "Wav2Vec2ForCTC"),
    ]
)

MODEL_FOR_AUDIO_FRAME_CLASSIFICATION_MAPPING_NAMES = OrderedDict(
    [
        ("wav2vec2", "Wav2Vec2ForAudioFrameClassification"),
    ]
)

MODEL_FOR_AUDIO_XVECTOR_MAPPING_NAMES = OrderedDict(
    [
        ("wav2vec2", "Wav2Vec2ForXVector"),
    ]
)

MODEL_FOR_TEXT_TO_SPECTROGRAM_MAPPING_NAMES = OrderedDict(
    [
        ("siglip", "SiglipModel"),
        ("speecht5", "SpeechT5ForTextToSpeech"),
    ]
)

MODEL_FOR_TEXT_TO_WAVEFORM_MAPPING_NAMES = OrderedDict()

MODEL_FOR_ZERO_SHOT_IMAGE_CLASSIFICATION_MAPPING_NAMES = OrderedDict(
    [
        # Model for Zero Shot Image Classification mapping
        ("align", "AlignModel"),
        ("blip", "BlipModel"),
        ("siglip", "SiglipModel"),
        ("blip-2", "Blip2ForImageTextRetrieval"),
        ("clipseg", "CLIPSegModel"),
    ]
)

MODEL_FOR_BACKBONE_MAPPING_NAMES = OrderedDict(
    [
        ("convnext", "ConvNextBackbone"),
        ("convnextv2", "ConvNextV2Backbone"),
        ("dinov2", "Dinov2Backbone"),
        ("hiera", "HieraBackbone"),
        ("swin", "SwinBackbone"),
    ]
)

MODEL_FOR_MASK_GENERATION_MAPPING_NAMES = OrderedDict(
    [
        ("sam", "SamModel"),
    ]
)


MODEL_FOR_KEYPOINT_DETECTION_MAPPING_NAMES = OrderedDict()


MODEL_FOR_TEXT_ENCODING_MAPPING_NAMES = OrderedDict(
    [
        ("albert", "AlbertModel"),
        ("bert", "BertModel"),
        ("roberta", "RobertaModel"),
        ("deberta", "DebertaModel"),
        ("deberta-v2", "DebertaV2Model"),
        ("ibert", "IBertModel"),
        ("mobilebert", "MobileBertModel"),
        ("mt5", "MT5EncoderModel"),
        ("nystromformer", "NystromformerModel"),
        ("rembert", "RemBertModel"),
        ("t5", "T5EncoderModel"),
        ("umt5", "UMT5EncoderModel"),
        ("xlm-roberta", "XLMRobertaModel"),
        ("xlm-roberta-xl", "XLMRobertaXLModel"),
    ]
)

MODEL_FOR_TIME_SERIES_CLASSIFICATION_MAPPING_NAMES = OrderedDict()

MODEL_FOR_TIME_SERIES_REGRESSION_MAPPING_NAMES = OrderedDict()

MODEL_FOR_IMAGE_TO_IMAGE_MAPPING_NAMES = OrderedDict(
    [
        ("swin2sr", "Swin2SRForImageSuperResolution"),
    ]
)


if version.parse(transformers.__version__) >= version.parse("4.51.0"):
    MODEL_FOR_CAUSAL_LM_MAPPING_NAMES.update({"qwen3": "Qwen3Model"})
    MODEL_FOR_CAUSAL_LM_MAPPING_NAMES.update({"qwen3": "Qwen3ForCausalLM"})
    MODEL_FOR_SEQUENCE_CLASSIFICATION_MAPPING_NAMES.update({"qwen3": "Qwen3ForSequenceClassification"})
    MODEL_FOR_QUESTION_ANSWERING_MAPPING_NAMES.update({"qwen3": "Qwen3ForQuestionAnswering"})
    MODEL_FOR_TOKEN_CLASSIFICATION_MAPPING_NAMES.update({"qwen3": "Qwen3ForTokenClassification"})

if version.parse(transformers.__version__) >= version.parse("4.51.3"):
    MODEL_MAPPING_NAMES.update({"glm4": "Glm4Model"})
    MODEL_FOR_CAUSAL_LM_MAPPING_NAMES.update({"glm4": "Glm4ForCausalLM"})
    MODEL_FOR_SEQUENCE_CLASSIFICATION_MAPPING_NAMES.update({"glm4": "Glm4ForSequenceClassification"})
    MODEL_FOR_TOKEN_CLASSIFICATION_MAPPING_NAMES.update({"glm4": "Glm4ForTokenClassification"})

if version.parse(transformers.__version__) >= version.parse("4.53.0"):
    MODEL_MAPPING_NAMES.update({"minimax": "MiniMaxModel", "vjepa2": "VJEPA2Model"})
    MODEL_FOR_CAUSAL_LM_MAPPING_NAMES.update({"minimax": "MiniMaxForCausalLM"})
    MODEL_FOR_VIDEO_CLASSIFICATION_MAPPING_NAMES.update({"vjepa2": "VJEPA2ForVideoClassification"})
    MODEL_FOR_SEQUENCE_CLASSIFICATION_MAPPING_NAMES.update({"minimax": "MiniMaxForSequenceClassification"})
    MODEL_FOR_QUESTION_ANSWERING_MAPPING_NAMES.update({"minimax": "MiniMaxForQuestionAnswering"})
    MODEL_FOR_TOKEN_CLASSIFICATION_MAPPING_NAMES.update({"minimax": "MiniMaxForTokenClassification"})

MODEL_MAPPING = _LazyAutoMapping(CONFIG_MAPPING_NAMES, MODEL_MAPPING_NAMES)
MODEL_FOR_PRETRAINING_MAPPING = _LazyAutoMapping(CONFIG_MAPPING_NAMES, MODEL_FOR_PRETRAINING_MAPPING_NAMES)
MODEL_WITH_LM_HEAD_MAPPING = _LazyAutoMapping(CONFIG_MAPPING_NAMES, MODEL_WITH_LM_HEAD_MAPPING_NAMES)
MODEL_FOR_CAUSAL_LM_MAPPING = _LazyAutoMapping(CONFIG_MAPPING_NAMES, MODEL_FOR_CAUSAL_LM_MAPPING_NAMES)
MODEL_FOR_CAUSAL_IMAGE_MODELING_MAPPING = _LazyAutoMapping(
    CONFIG_MAPPING_NAMES, MODEL_FOR_CAUSAL_IMAGE_MODELING_MAPPING_NAMES
)
MODEL_FOR_IMAGE_CLASSIFICATION_MAPPING = _LazyAutoMapping(
    CONFIG_MAPPING_NAMES, MODEL_FOR_IMAGE_CLASSIFICATION_MAPPING_NAMES
)
MODEL_FOR_ZERO_SHOT_IMAGE_CLASSIFICATION_MAPPING = _LazyAutoMapping(
    CONFIG_MAPPING_NAMES, MODEL_FOR_ZERO_SHOT_IMAGE_CLASSIFICATION_MAPPING_NAMES
)
MODEL_FOR_IMAGE_SEGMENTATION_MAPPING = _LazyAutoMapping(
    CONFIG_MAPPING_NAMES, MODEL_FOR_IMAGE_SEGMENTATION_MAPPING_NAMES
)
MODEL_FOR_SEMANTIC_SEGMENTATION_MAPPING = _LazyAutoMapping(
    CONFIG_MAPPING_NAMES, MODEL_FOR_SEMANTIC_SEGMENTATION_MAPPING_NAMES
)
MODEL_FOR_INSTANCE_SEGMENTATION_MAPPING = _LazyAutoMapping(
    CONFIG_MAPPING_NAMES, MODEL_FOR_INSTANCE_SEGMENTATION_MAPPING_NAMES
)
MODEL_FOR_UNIVERSAL_SEGMENTATION_MAPPING = _LazyAutoMapping(
    CONFIG_MAPPING_NAMES, MODEL_FOR_UNIVERSAL_SEGMENTATION_MAPPING_NAMES
)
MODEL_FOR_VIDEO_CLASSIFICATION_MAPPING = _LazyAutoMapping(
    CONFIG_MAPPING_NAMES, MODEL_FOR_VIDEO_CLASSIFICATION_MAPPING_NAMES
)
MODEL_FOR_VISION_2_SEQ_MAPPING = _LazyAutoMapping(CONFIG_MAPPING_NAMES, MODEL_FOR_VISION_2_SEQ_MAPPING_NAMES)
MODEL_FOR_IMAGE_TEXT_TO_TEXT_MAPPING = _LazyAutoMapping(
    CONFIG_MAPPING_NAMES, MODEL_FOR_IMAGE_TEXT_TO_TEXT_MAPPING_NAMES
)
MODEL_FOR_RETRIEVAL_MAPPING = _LazyAutoMapping(CONFIG_MAPPING_NAMES, MODEL_FOR_RETRIEVAL_MAPPING_NAMES)
MODEL_FOR_VISUAL_QUESTION_ANSWERING_MAPPING = _LazyAutoMapping(
    CONFIG_MAPPING_NAMES, MODEL_FOR_VISUAL_QUESTION_ANSWERING_MAPPING_NAMES
)
MODEL_FOR_DOCUMENT_QUESTION_ANSWERING_MAPPING = _LazyAutoMapping(
    CONFIG_MAPPING_NAMES, MODEL_FOR_DOCUMENT_QUESTION_ANSWERING_MAPPING_NAMES
)
MODEL_FOR_MASKED_LM_MAPPING = _LazyAutoMapping(CONFIG_MAPPING_NAMES, MODEL_FOR_MASKED_LM_MAPPING_NAMES)
MODEL_FOR_IMAGE_MAPPING = _LazyAutoMapping(CONFIG_MAPPING_NAMES, MODEL_FOR_IMAGE_MAPPING_NAMES)
MODEL_FOR_MASKED_IMAGE_MODELING_MAPPING = _LazyAutoMapping(
    CONFIG_MAPPING_NAMES, MODEL_FOR_MASKED_IMAGE_MODELING_MAPPING_NAMES
)
MODEL_FOR_OBJECT_DETECTION_MAPPING = _LazyAutoMapping(CONFIG_MAPPING_NAMES, MODEL_FOR_OBJECT_DETECTION_MAPPING_NAMES)
MODEL_FOR_ZERO_SHOT_OBJECT_DETECTION_MAPPING = _LazyAutoMapping(
    CONFIG_MAPPING_NAMES, MODEL_FOR_ZERO_SHOT_OBJECT_DETECTION_MAPPING_NAMES
)
MODEL_FOR_DEPTH_ESTIMATION_MAPPING = _LazyAutoMapping(CONFIG_MAPPING_NAMES, MODEL_FOR_DEPTH_ESTIMATION_MAPPING_NAMES)
MODEL_FOR_SEQ_TO_SEQ_CAUSAL_LM_MAPPING = _LazyAutoMapping(
    CONFIG_MAPPING_NAMES, MODEL_FOR_SEQ_TO_SEQ_CAUSAL_LM_MAPPING_NAMES
)
MODEL_FOR_SEQUENCE_CLASSIFICATION_MAPPING = _LazyAutoMapping(
    CONFIG_MAPPING_NAMES, MODEL_FOR_SEQUENCE_CLASSIFICATION_MAPPING_NAMES
)
MODEL_FOR_QUESTION_ANSWERING_MAPPING = _LazyAutoMapping(
    CONFIG_MAPPING_NAMES, MODEL_FOR_QUESTION_ANSWERING_MAPPING_NAMES
)
MODEL_FOR_TABLE_QUESTION_ANSWERING_MAPPING = _LazyAutoMapping(
    CONFIG_MAPPING_NAMES, MODEL_FOR_TABLE_QUESTION_ANSWERING_MAPPING_NAMES
)
MODEL_FOR_TOKEN_CLASSIFICATION_MAPPING = _LazyAutoMapping(
    CONFIG_MAPPING_NAMES, MODEL_FOR_TOKEN_CLASSIFICATION_MAPPING_NAMES
)
MODEL_FOR_MULTIPLE_CHOICE_MAPPING = _LazyAutoMapping(CONFIG_MAPPING_NAMES, MODEL_FOR_MULTIPLE_CHOICE_MAPPING_NAMES)
MODEL_FOR_NEXT_SENTENCE_PREDICTION_MAPPING = _LazyAutoMapping(
    CONFIG_MAPPING_NAMES, MODEL_FOR_NEXT_SENTENCE_PREDICTION_MAPPING_NAMES
)
MODEL_FOR_AUDIO_CLASSIFICATION_MAPPING = _LazyAutoMapping(
    CONFIG_MAPPING_NAMES, MODEL_FOR_AUDIO_CLASSIFICATION_MAPPING_NAMES
)
MODEL_FOR_CTC_MAPPING = _LazyAutoMapping(CONFIG_MAPPING_NAMES, MODEL_FOR_CTC_MAPPING_NAMES)
MODEL_FOR_SPEECH_SEQ_2_SEQ_MAPPING = _LazyAutoMapping(CONFIG_MAPPING_NAMES, MODEL_FOR_SPEECH_SEQ_2_SEQ_MAPPING_NAMES)
MODEL_FOR_AUDIO_FRAME_CLASSIFICATION_MAPPING = _LazyAutoMapping(
    CONFIG_MAPPING_NAMES, MODEL_FOR_AUDIO_FRAME_CLASSIFICATION_MAPPING_NAMES
)
MODEL_FOR_AUDIO_XVECTOR_MAPPING = _LazyAutoMapping(CONFIG_MAPPING_NAMES, MODEL_FOR_AUDIO_XVECTOR_MAPPING_NAMES)

MODEL_FOR_TEXT_TO_SPECTROGRAM_MAPPING = _LazyAutoMapping(
    CONFIG_MAPPING_NAMES, MODEL_FOR_TEXT_TO_SPECTROGRAM_MAPPING_NAMES
)

MODEL_FOR_TEXT_TO_WAVEFORM_MAPPING = _LazyAutoMapping(CONFIG_MAPPING_NAMES, MODEL_FOR_TEXT_TO_WAVEFORM_MAPPING_NAMES)

MODEL_FOR_BACKBONE_MAPPING = _LazyAutoMapping(CONFIG_MAPPING_NAMES, MODEL_FOR_BACKBONE_MAPPING_NAMES)

MODEL_FOR_MASK_GENERATION_MAPPING = _LazyAutoMapping(CONFIG_MAPPING_NAMES, MODEL_FOR_MASK_GENERATION_MAPPING_NAMES)

MODEL_FOR_KEYPOINT_DETECTION_MAPPING = _LazyAutoMapping(
    CONFIG_MAPPING_NAMES, MODEL_FOR_KEYPOINT_DETECTION_MAPPING_NAMES
)

MODEL_FOR_TEXT_ENCODING_MAPPING = _LazyAutoMapping(CONFIG_MAPPING_NAMES, MODEL_FOR_TEXT_ENCODING_MAPPING_NAMES)

MODEL_FOR_TIME_SERIES_CLASSIFICATION_MAPPING = _LazyAutoMapping(
    CONFIG_MAPPING_NAMES, MODEL_FOR_TIME_SERIES_CLASSIFICATION_MAPPING_NAMES
)

MODEL_FOR_TIME_SERIES_REGRESSION_MAPPING = _LazyAutoMapping(
    CONFIG_MAPPING_NAMES, MODEL_FOR_TIME_SERIES_REGRESSION_MAPPING_NAMES
)

MODEL_FOR_IMAGE_TO_IMAGE_MAPPING = _LazyAutoMapping(CONFIG_MAPPING_NAMES, MODEL_FOR_IMAGE_TO_IMAGE_MAPPING_NAMES)


class AutoModelForMaskGeneration(_BaseAutoModelClass):
    _model_mapping = MODEL_FOR_MASK_GENERATION_MAPPING


class AutoModelForKeypointDetection(_BaseAutoModelClass):
    _model_mapping = MODEL_FOR_KEYPOINT_DETECTION_MAPPING


class AutoModelForTextEncoding(_BaseAutoModelClass):
    _model_mapping = MODEL_FOR_TEXT_ENCODING_MAPPING


class AutoModelForImageToImage(_BaseAutoModelClass):
    _model_mapping = MODEL_FOR_IMAGE_TO_IMAGE_MAPPING


class AutoModel(_BaseAutoModelClass):
    _model_mapping = MODEL_MAPPING


AutoModel = auto_class_update(AutoModel)


class AutoModelForPreTraining(_BaseAutoModelClass):
    _model_mapping = MODEL_FOR_PRETRAINING_MAPPING


AutoModelForPreTraining = auto_class_update(AutoModelForPreTraining, head_doc="pretraining")


# Private on purpose, the public class will add the deprecation warnings.
class _AutoModelWithLMHead(_BaseAutoModelClass):
    _model_mapping = MODEL_WITH_LM_HEAD_MAPPING


_AutoModelWithLMHead = auto_class_update(_AutoModelWithLMHead, head_doc="language modeling")


class AutoModelForCausalLM(_BaseAutoModelClass):
    _model_mapping = MODEL_FOR_CAUSAL_LM_MAPPING


AutoModelForCausalLM = auto_class_update(AutoModelForCausalLM, head_doc="causal language modeling")


class AutoModelForMaskedLM(_BaseAutoModelClass):
    _model_mapping = MODEL_FOR_MASKED_LM_MAPPING


AutoModelForMaskedLM = auto_class_update(AutoModelForMaskedLM, head_doc="masked language modeling")


class AutoModelForSeq2SeqLM(_BaseAutoModelClass):
    _model_mapping = MODEL_FOR_SEQ_TO_SEQ_CAUSAL_LM_MAPPING


AutoModelForSeq2SeqLM = auto_class_update(
    AutoModelForSeq2SeqLM,
    head_doc="sequence-to-sequence language modeling",
    checkpoint_for_example="google-t5/t5-base",
)


class AutoModelForSequenceClassification(_BaseAutoModelClass):
    _model_mapping = MODEL_FOR_SEQUENCE_CLASSIFICATION_MAPPING


AutoModelForSequenceClassification = auto_class_update(
    AutoModelForSequenceClassification, head_doc="sequence classification"
)


class AutoModelForQuestionAnswering(_BaseAutoModelClass):
    _model_mapping = MODEL_FOR_QUESTION_ANSWERING_MAPPING


AutoModelForQuestionAnswering = auto_class_update(AutoModelForQuestionAnswering, head_doc="question answering")


class AutoModelForTableQuestionAnswering(_BaseAutoModelClass):
    _model_mapping = MODEL_FOR_TABLE_QUESTION_ANSWERING_MAPPING


AutoModelForTableQuestionAnswering = auto_class_update(
    AutoModelForTableQuestionAnswering,
    head_doc="table question answering",
    checkpoint_for_example="google/tapas-base-finetuned-wtq",
)


class AutoModelForVisualQuestionAnswering(_BaseAutoModelClass):
    _model_mapping = MODEL_FOR_VISUAL_QUESTION_ANSWERING_MAPPING


AutoModelForVisualQuestionAnswering = auto_class_update(
    AutoModelForVisualQuestionAnswering,
    head_doc="visual question answering",
    checkpoint_for_example="dandelin/vilt-b32-finetuned-vqa",
)


class AutoModelForDocumentQuestionAnswering(_BaseAutoModelClass):
    _model_mapping = MODEL_FOR_DOCUMENT_QUESTION_ANSWERING_MAPPING


AutoModelForDocumentQuestionAnswering = auto_class_update(
    AutoModelForDocumentQuestionAnswering,
    head_doc="document question answering",
    checkpoint_for_example='impira/layoutlm-document-qa", revision="52e01b3',
)


class AutoModelForTokenClassification(_BaseAutoModelClass):
    _model_mapping = MODEL_FOR_TOKEN_CLASSIFICATION_MAPPING


AutoModelForTokenClassification = auto_class_update(AutoModelForTokenClassification, head_doc="token classification")


class AutoModelForMultipleChoice(_BaseAutoModelClass):
    _model_mapping = MODEL_FOR_MULTIPLE_CHOICE_MAPPING


AutoModelForMultipleChoice = auto_class_update(AutoModelForMultipleChoice, head_doc="multiple choice")


class AutoModelForNextSentencePrediction(_BaseAutoModelClass):
    _model_mapping = MODEL_FOR_NEXT_SENTENCE_PREDICTION_MAPPING


AutoModelForNextSentencePrediction = auto_class_update(
    AutoModelForNextSentencePrediction, head_doc="next sentence prediction"
)


class AutoModelForImageClassification(_BaseAutoModelClass):
    _model_mapping = MODEL_FOR_IMAGE_CLASSIFICATION_MAPPING


AutoModelForImageClassification = auto_class_update(AutoModelForImageClassification, head_doc="image classification")


class AutoModelForZeroShotImageClassification(_BaseAutoModelClass):
    _model_mapping = MODEL_FOR_ZERO_SHOT_IMAGE_CLASSIFICATION_MAPPING


AutoModelForZeroShotImageClassification = auto_class_update(
    AutoModelForZeroShotImageClassification, head_doc="zero-shot image classification"
)


class AutoModelForImageSegmentation(_BaseAutoModelClass):
    _model_mapping = MODEL_FOR_IMAGE_SEGMENTATION_MAPPING


AutoModelForImageSegmentation = auto_class_update(AutoModelForImageSegmentation, head_doc="image segmentation")


class AutoModelForSemanticSegmentation(_BaseAutoModelClass):
    _model_mapping = MODEL_FOR_SEMANTIC_SEGMENTATION_MAPPING


AutoModelForSemanticSegmentation = auto_class_update(AutoModelForSemanticSegmentation, head_doc="semantic segmentation")


class AutoModelForUniversalSegmentation(_BaseAutoModelClass):
    _model_mapping = MODEL_FOR_UNIVERSAL_SEGMENTATION_MAPPING


AutoModelForUniversalSegmentation = auto_class_update(
    AutoModelForUniversalSegmentation, head_doc="universal image segmentation"
)


class AutoModelForInstanceSegmentation(_BaseAutoModelClass):
    _model_mapping = MODEL_FOR_INSTANCE_SEGMENTATION_MAPPING


AutoModelForInstanceSegmentation = auto_class_update(AutoModelForInstanceSegmentation, head_doc="instance segmentation")


class AutoModelForObjectDetection(_BaseAutoModelClass):
    _model_mapping = MODEL_FOR_OBJECT_DETECTION_MAPPING


AutoModelForObjectDetection = auto_class_update(AutoModelForObjectDetection, head_doc="object detection")


class AutoModelForZeroShotObjectDetection(_BaseAutoModelClass):
    _model_mapping = MODEL_FOR_ZERO_SHOT_OBJECT_DETECTION_MAPPING


AutoModelForZeroShotObjectDetection = auto_class_update(
    AutoModelForZeroShotObjectDetection, head_doc="zero-shot object detection"
)


class AutoModelForDepthEstimation(_BaseAutoModelClass):
    _model_mapping = MODEL_FOR_DEPTH_ESTIMATION_MAPPING


AutoModelForDepthEstimation = auto_class_update(AutoModelForDepthEstimation, head_doc="depth estimation")


class AutoModelForVideoClassification(_BaseAutoModelClass):
    _model_mapping = MODEL_FOR_VIDEO_CLASSIFICATION_MAPPING


AutoModelForVideoClassification = auto_class_update(AutoModelForVideoClassification, head_doc="video classification")


class AutoModelForVision2Seq(_BaseAutoModelClass):
    _model_mapping = MODEL_FOR_VISION_2_SEQ_MAPPING


AutoModelForVision2Seq = auto_class_update(AutoModelForVision2Seq, head_doc="vision-to-text modeling")


class AutoModelForImageTextToText(_BaseAutoModelClass):
    _model_mapping = MODEL_FOR_IMAGE_TEXT_TO_TEXT_MAPPING


AutoModelForImageTextToText = auto_class_update(AutoModelForImageTextToText, head_doc="image-text-to-text modeling")


class AutoModelForAudioClassification(_BaseAutoModelClass):
    _model_mapping = MODEL_FOR_AUDIO_CLASSIFICATION_MAPPING


AutoModelForAudioClassification = auto_class_update(AutoModelForAudioClassification, head_doc="audio classification")


class AutoModelForCTC(_BaseAutoModelClass):
    _model_mapping = MODEL_FOR_CTC_MAPPING


AutoModelForCTC = auto_class_update(AutoModelForCTC, head_doc="connectionist temporal classification")


class AutoModelForSpeechSeq2Seq(_BaseAutoModelClass):
    _model_mapping = MODEL_FOR_SPEECH_SEQ_2_SEQ_MAPPING


AutoModelForSpeechSeq2Seq = auto_class_update(
    AutoModelForSpeechSeq2Seq, head_doc="sequence-to-sequence speech-to-text modeling"
)


class AutoModelForAudioFrameClassification(_BaseAutoModelClass):
    _model_mapping = MODEL_FOR_AUDIO_FRAME_CLASSIFICATION_MAPPING


AutoModelForAudioFrameClassification = auto_class_update(
    AutoModelForAudioFrameClassification, head_doc="audio frame (token) classification"
)


class AutoModelForAudioXVector(_BaseAutoModelClass):
    _model_mapping = MODEL_FOR_AUDIO_XVECTOR_MAPPING


class AutoModelForTextToSpectrogram(_BaseAutoModelClass):
    _model_mapping = MODEL_FOR_TEXT_TO_SPECTROGRAM_MAPPING


class AutoModelForTextToWaveform(_BaseAutoModelClass):
    _model_mapping = MODEL_FOR_TEXT_TO_WAVEFORM_MAPPING


class AutoBackbone(_BaseAutoBackboneClass):
    _model_mapping = MODEL_FOR_BACKBONE_MAPPING


AutoModelForAudioXVector = auto_class_update(AutoModelForAudioXVector, head_doc="audio retrieval via x-vector")


class AutoModelForMaskedImageModeling(_BaseAutoModelClass):
    _model_mapping = MODEL_FOR_MASKED_IMAGE_MODELING_MAPPING


AutoModelForMaskedImageModeling = auto_class_update(AutoModelForMaskedImageModeling, head_doc="masked image modeling")


class AutoModelWithLMHead(_AutoModelWithLMHead):
    @classmethod
    def from_config(cls, config):
        warnings.warn(
            "The class `AutoModelWithLMHead` is deprecated and will be removed in a future version. Please use "
            "`AutoModelForCausalLM` for causal language models, `AutoModelForMaskedLM` for masked language models and "
            "`AutoModelForSeq2SeqLM` for encoder-decoder models.",
            FutureWarning,
        )
        return super().from_config(config)

    @classmethod
    def from_pretrained(cls, pretrained_model_name_or_path, *model_args, **kwargs):
        warnings.warn(
            "The class `AutoModelWithLMHead` is deprecated and will be removed in a future version. Please use "
            "`AutoModelForCausalLM` for causal language models, `AutoModelForMaskedLM` for masked language models and "
            "`AutoModelForSeq2SeqLM` for encoder-decoder models.",
            FutureWarning,
        )
        return super().from_pretrained(pretrained_model_name_or_path, *model_args, **kwargs)<|MERGE_RESOLUTION|>--- conflicted
+++ resolved
@@ -61,11 +61,8 @@
         ("deberta-v2", "DebertaV2Model"),
         ("detr", "DetrModel"),
         ("dinov2", "Dinov2Model"),
-<<<<<<< HEAD
         ("donut-swin", "DonutSwinModel"),
-=======
         ("dpr", "DPRQuestionEncoder"),
->>>>>>> 7cb0b4ac
         ("dpt", "DPTModel"),
         ("flava", "FlavaModel"),
         ("gemma", "GemmaModel"),
@@ -144,12 +141,9 @@
         ("albert", "AlbertForPreTraining"),
         ("bart", "BartForConditionalGeneration"),
         ("bert", "BertForPreTraining"),
-<<<<<<< HEAD
-        ("flava", "FlavaForPreTraining"),
-=======
         ("camembert", "CamembertForMaskedLM"),
         ("colpali", "ColPaliForRetrieval"),
->>>>>>> 7cb0b4ac
+        ("flava", "FlavaForPreTraining"),
         ("gpt2", "GPT2LMHeadModel"),
         ("gemma3", "Gemma3ForConditionalGeneration"),
         ("hiera", "HieraForPreTraining"),
