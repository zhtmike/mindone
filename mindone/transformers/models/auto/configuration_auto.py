--- conflicted
+++ resolved
@@ -131,11 +131,8 @@
         ("luke", "LukeConfig"),
         ("mamba", "MambaConfig"),
         ("mamba2", "Mamba2Config"),
-<<<<<<< HEAD
         ("mbart", "MBartConfig"),
-=======
         ("mimi", "MimiConfig"),
->>>>>>> 2f3e4d73
         ("mistral", "MistralConfig"),
         ("mistral3", "Mistral3Config"),
         ("mllama", "MllamaConfig"),
@@ -287,11 +284,8 @@
         ("encodec", "Encodec"),
         ("falcon", "Falcon"),
         ("fastspeech2_conformer", "FastSpeech2Conformer"),
-<<<<<<< HEAD
         ("flava", "FLAVA"),
-=======
         ("fsmt", "FairSeq Machine-Translation"),
->>>>>>> 2f3e4d73
         ("funnel", "Funnel Transformer"),
         ("gemma", "Gemma"),
         ("granite", "Granite"),
