--- conflicted
+++ resolved
@@ -347,14 +347,6 @@
 )
 from .models.depth_anything import DepthAnythingForDepthEstimation, DepthAnythingPreTrainedModel
 from .models.dinov2 import Dinov2Backbone, Dinov2ForImageClassification, Dinov2Model, Dinov2PreTrainedModel
-<<<<<<< HEAD
-from .models.donut import (
-    DonutFeatureExtractor,
-    DonutImageProcessor,
-    DonutProcessor,
-    DonutSwinModel,
-    DonutSwinPreTrainedModel,
-=======
 from .models.distilbert import (
     DistilBertForMaskedLM,
     DistilBertForMultipleChoice,
@@ -363,7 +355,13 @@
     DistilBertForTokenClassification,
     DistilBertModel,
     DistilBertPreTrainedModel,
->>>>>>> f2090f22
+)
+from .models.donut import (
+    DonutFeatureExtractor,
+    DonutImageProcessor,
+    DonutProcessor,
+    DonutSwinModel,
+    DonutSwinPreTrainedModel,
 )
 from .models.dpr import (
     DPRContextEncoder,
@@ -375,7 +373,12 @@
     DPRReader,
 )
 from .models.dpt import DPTForDepthEstimation, DPTImageProcessor, DPTModel, DPTPreTrainedModel
-<<<<<<< HEAD
+from .models.fastspeech2_conformer import (
+    FastSpeech2ConformerHifiGan,
+    FastSpeech2ConformerModel,
+    FastSpeech2ConformerPreTrainedModel,
+    FastSpeech2ConformerWithHifiGan,
+)
 from .models.flava import (
     FlavaFeatureExtractor,
     FlavaForPreTraining,
@@ -387,12 +390,6 @@
     FlavaPreTrainedModel,
     FlavaProcessor,
     FlavaTextModel,
-=======
-from .models.fastspeech2_conformer import (
-    FastSpeech2ConformerHifiGan,
-    FastSpeech2ConformerModel,
-    FastSpeech2ConformerPreTrainedModel,
-    FastSpeech2ConformerWithHifiGan,
 )
 from .models.funnel import (
     FunnelBaseModel,
@@ -404,7 +401,6 @@
     FunnelForTokenClassification,
     FunnelModel,
     FunnelPreTrainedModel,
->>>>>>> f2090f22
 )
 from .models.fuyu import FuyuForCausalLM, FuyuPreTrainedModel
 from .models.gemma import (
